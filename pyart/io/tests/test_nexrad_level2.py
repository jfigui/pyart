--- conflicted
+++ resolved
@@ -1,11 +1,8 @@
 """ Unit Tests for Py-ART's io/nexrad_level2.py module. """
 
 import datetime
-<<<<<<< HEAD
-=======
 import bz2
 from io import BytesIO
->>>>>>> dc876862
 
 import numpy as np
 from numpy.testing import assert_array_equal, assert_raises
@@ -331,11 +328,7 @@
 
     # corrupt the compression header and write to in memory file
     head = head[:28] + b'XX' + head[30:]
-<<<<<<< HEAD
-    corrupt_file = pyart.testing.InMemoryFile()
-=======
     corrupt_file = BytesIO()
->>>>>>> dc876862
     corrupt_file.write(head)
     corrupt_file.seek(0)
 
